%%
%% eredis_client
%%
%% The client is implemented as a gen_server which keeps one socket
%% open to a single Redis instance. Users call us using the API in
%% eredis.erl.
%%
%% The client works like this:
%%  * When starting up, we connect to Redis with the given connection
%%     information, or fail.
%%  * Users calls us using gen_server:call, we send the request to Redis,
%%    add the calling process at the end of the queue and reply with
%%    noreply. We are then free to handle new requests and may reply to
%%    the user later.
%%  * We receive data on the socket, we parse the response and reply to
%%    the client at the front of the queue. If the parser does not have
%%    enough data to parse the complete response, we will wait for more
%%    data to arrive.
%%  * For pipeline commands, we include the number of responses we are
%%    waiting for in each element of the queue. Responses are queued until
%%    we have all the responses we need and then reply with all of them.
%%
-module(eredis_client).
-behaviour(gen_server).
-include("eredis.hrl").

%% API
-export([start_link/5, stop/1, select_database/2]).

%% gen_server callbacks
-export([init/1, handle_call/3, handle_cast/2, handle_info/2,
         terminate/2, code_change/3]).

-record(state, {
          host :: string() | undefined,
          port :: integer() | undefined,
          password :: binary() | undefined,
          database :: binary() | undefined,

          sentinel :: undefined | atom(),

          reconnect_sleep :: reconnect_sleep() | undefined,

          socket :: port() | undefined,
          parser_state :: #pstate{} | undefined,
          queue :: queue:queue(_) | undefined
}).

%%
%% API
%%

-spec start_link(Host::list(),
                 Port::integer(),
                 Database::integer() | undefined,
                 Password::string(),
                 ReconnectSleep::reconnect_sleep()) ->
                        {ok, Pid::pid()} | {error, Reason::term()}.
start_link(Host, Port, Database, Password, ReconnectSleep) ->
    gen_server:start_link(?MODULE, [Host, Port, Database, Password, ReconnectSleep], []).


stop(Pid) ->
    gen_server:call(Pid, stop).

%%====================================================================
%% gen_server callbacks
%%====================================================================

init([Host, Port, Database, Password, ReconnectSleep]) ->
    Sentinel =
        case Host of
            "sentinel:"++MasterStr ->
                list_to_atom(MasterStr);
            _ ->
                undefined
        end,

    State = #state{host = Host,
                   port = Port,
                   database = read_database(Database),
                   password = list_to_binary(Password),
                   reconnect_sleep = ReconnectSleep,

                   parser_state = eredis_parser:init(),
                   queue = queue:new(),
                   sentinel = Sentinel
                  },

    case connect(State) of
        {ok, NewState} ->
            {ok, NewState};
        {error, Reason} ->
            {stop, {connection_error, Reason}}
    end.

handle_call({request, Req}, From, State) ->
    do_request(Req, From, State);

handle_call({pipeline, Pipeline}, From, State) ->
    do_pipeline(Pipeline, From, State);

handle_call(stop, _From, State) ->
    {stop, normal, ok, State};

handle_call(_Request, _From, State) ->
    {reply, unknown_request, State}.


handle_cast({request, Req}, State) ->
    case do_request(Req, undefined, State) of
        {reply, _Reply, State1} ->
            {noreply, State1};
        {noreply, State1} ->
            {noreply, State1}
    end;

handle_cast(_Msg, State) ->
    {noreply, State}.

%% Receive data from socket, see handle_response/2. Match `Socket' to
%% enforce sanity.
handle_info({tcp, Socket, Bs}, #state{socket = Socket} = State) ->
    inet:setopts(Socket, [{active, once}]),
    {noreply, handle_response(Bs, State)};

handle_info({tcp, Socket, _}, #state{socket = OurSocket} = State)
  when OurSocket =/= Socket ->
    %% Ignore tcp messages when the socket in message doesn't match
    %% our state. In order to test behavior around receiving
    %% tcp_closed message with clients waiting in queue, we send a
    %% fake tcp_close message. This allows us to ignore messages that
    %% arrive after that while we are reconnecting.
    {noreply, State};

handle_info({tcp_error, _Socket, _Reason}, State) ->
    %% This will be followed by a close
    {noreply, State};

%% Socket got closed, for example by Redis terminating idle
%% clients. If desired, spawn of a new process which will try to reconnect and
%% notify us when Redis is ready. In the meantime, we can respond with
%% an error message to all our clients.
handle_info({tcp_closed, _Socket}, #state{reconnect_sleep = no_reconnect,
                                          queue = Queue} = State) ->
    reply_all({error, tcp_closed}, Queue),
    %% If we aren't going to reconnect, then there is nothing else for
    %% this process to do.
    {stop, normal, State#state{socket = undefined}};

<<<<<<< HEAD
handle_info({tcp_closed, _Socket}, #state{queue = Queue} = State) ->
    Self = self(),
    spawn(fun() -> reconnect_loop(Self, State) end),

    %% tell all of our clients what has happened.
    reply_all({error, tcp_closed}, Queue),

    %% Throw away the socket and the queue, as we will never get a
    %% response to the requests sent on the old socket. The absence of
    %% a socket is used to signal we are "down"
    {noreply, State#state{socket = undefined, queue = queue:new()}};
=======
handle_info({tcp_closed, _Socket}, State) ->
    {ok, StateNew} = start_reconnect(State#state{socket = undefined}),
    {noreply, StateNew};
>>>>>>> 80c2ffd3

%% Redis is ready to accept requests, the given Socket is a socket
%% already connected and authenticated.
%% Also keep master Host/Port in case it changed during reconnection
handle_info({connection_ready, Socket, Host, Port}, #state{socket = undefined} = State) ->
    {noreply, State#state{socket = Socket, host=Host, port=Port}};

%% Notification from eredis_sentinel about new master
handle_info({sentinel, {reconnect, _MasterName, Host, Port}}, State) ->
    do_sentinel_reconnect(Host, Port, State);

%% eredis can be used in Poolboy, but it requires to support a simple API
%% that Poolboy uses to manage the connections.
handle_info(stop, State) ->
    {stop, shutdown, State};

handle_info(_Info, State) ->
    {stop, {unhandled_message, _Info}, State}.

terminate(_Reason, State) ->
    case State#state.socket of
        undefined -> ok;
        Socket    -> gen_tcp:close(Socket)
    end,
    ok.

code_change(_OldVsn, State, _Extra) ->
    {ok, State}.

%%--------------------------------------------------------------------
%%% Internal functions
%%--------------------------------------------------------------------

-spec do_request(Req::iolist(), From::pid()|undefined, #state{}) ->
                        {noreply, #state{}} | {reply, Reply::any(), #state{}}.
%% @doc: Sends the given request to redis. If we do not have a
%% connection, returns error.
do_request(_Req, _From, #state{socket = undefined} = State) ->
    {reply, {error, no_connection}, State};

do_request(Req, From, State) ->
    case gen_tcp:send(State#state.socket, Req) of
        ok ->
            NewQueue = queue:in({1, From}, State#state.queue),
            {noreply, State#state{queue = NewQueue}};
        {error, Reason} ->
            {reply, {error, Reason}, State}
    end.

-spec do_pipeline(Pipeline::pipeline(), From::pid(), #state{}) ->
                         {noreply, #state{}} | {reply, Reply::any(), #state{}}.
%% @doc: Sends the entire pipeline to redis. If we do not have a
%% connection, returns error.
do_pipeline(_Pipeline, _From, #state{socket = undefined} = State) ->
    {reply, {error, no_connection}, State};

do_pipeline(Pipeline, From, State) ->
    case gen_tcp:send(State#state.socket, Pipeline) of
        ok ->
            NewQueue = queue:in({length(Pipeline), From, []}, State#state.queue),
            {noreply, State#state{queue = NewQueue}};
        {error, Reason} ->
            {reply, {error, Reason}, State}
    end.

-spec handle_response(Data::binary(), State::#state{}) -> NewState::#state{}.
%% @doc: Handle the response coming from Redis. This includes parsing
%% and replying to the correct client, handling partial responses,
%% handling too much data and handling continuations.
handle_response(Data, #state{parser_state = ParserState,
                             queue = Queue} = State) ->

    case eredis_parser:parse(ParserState, Data) of
        %% Got complete response, return value to client
        {ReturnCode, Value, NewParserState} ->
            NewQueue = reply({ReturnCode, Value}, Queue),
            State#state{parser_state = NewParserState,
                        queue = NewQueue};

        %% Got complete response, with extra data, reply to client and
        %% recurse over the extra data
        {ReturnCode, Value, Rest, NewParserState} ->
            NewQueue = reply({ReturnCode, Value}, Queue),
            handle_response(Rest, State#state{parser_state = NewParserState,
                                              queue = NewQueue});

        %% Parser needs more data, the parser state now contains the
        %% continuation data and we will try calling parse again when
        %% we have more data
        {continue, NewParserState} ->
            State#state{parser_state = NewParserState}
    end.

%% @doc: Sends a value to the first client in queue. Returns the new
%% queue without this client. If we are still waiting for parts of a
%% pipelined request, push the reply to the the head of the queue and
%% wait for another reply from redis.
reply(Value, Queue) ->
    case queue:out(Queue) of
        {{value, {1, From}}, NewQueue} ->
            safe_reply(From, Value),
            NewQueue;
        {{value, {1, From, Replies}}, NewQueue} ->
            safe_reply(From, lists:reverse([Value | Replies])),
            NewQueue;
        {{value, {N, From, Replies}}, NewQueue} when N > 1 ->
            queue:in_r({N - 1, From, [Value | Replies]}, NewQueue);
        {empty, Queue} ->
            %% Oops
            error_logger:info_msg("Nothing in queue, but got value from parser~n"),
            throw(empty_queue)
    end.

%% @doc Send `Value' to each client in queue. Only useful for sending
%% an error message. Any in-progress reply data is ignored.
-spec reply_all(any(), queue:queue(_)) -> ok.
reply_all(Value, Queue) ->
    case queue:peek(Queue) of
        empty ->
            ok;
        {value, Item} ->
            safe_reply(receipient(Item), Value),
            reply_all(Value, queue:drop(Queue))
    end.

receipient({_, From}) ->
    From;
receipient({_, From, _}) ->
    From.

safe_reply(undefined, _Value) ->
    ok;
safe_reply(From, Value) ->
    gen_server:reply(From, Value).

%% @doc: Helper for connecting to Redis, authenticating and selecting
%% the correct database. These commands are synchronous and if Redis
%% returns something we don't expect, we crash. Returns {ok, State} or
%% {SomeError, Reason}.
connect(#state{sentinel = undefined} = State) ->
    connect1(State);
connect(#state{sentinel = Master} = State) ->
    case eredis_sentinel:get_master(Master, true) of
        {ok, {Host, Port}} ->
            connect1(State#state{host=Host, port=Port});
        {error, Error} ->
            {error, {sentinel_error, Error}}
    end.

connect1(State) ->
    case gen_tcp:connect(State#state.host, State#state.port, ?SOCKET_OPTS) of
        {ok, Socket} ->
            case authenticate(Socket, State#state.password) of
                ok ->
                    case select_database(Socket, State#state.database) of
                        ok ->
                            {ok, State#state{socket = Socket}};
                        {error, Reason} ->
                            {error, {select_error, Reason}}
                    end;
                {error, Reason} ->
                    {error, {authentication_error, Reason}}
            end;
        {error, Reason} ->
            {error, {connection_error, Reason}}
    end.

select_database(_Socket, undefined) ->
    ok;
select_database(_Socket, <<"0">>) ->
    ok;
select_database(Socket, Database) ->
    do_sync_command(Socket, ["SELECT", " ", Database, "\r\n"]).

authenticate(_Socket, <<>>) ->
    ok;
authenticate(Socket, Password) ->
    do_sync_command(Socket, ["AUTH", " ", Password, "\r\n"]).

%% @doc: Executes the given command synchronously, expects Redis to
%% return "+OK\r\n", otherwise it will fail.
do_sync_command(Socket, Command) ->
    inet:setopts(Socket, [{active, false}]),
    case gen_tcp:send(Socket, Command) of
        ok ->
            %% Hope there's nothing else coming down on the socket..
            case gen_tcp:recv(Socket, 0, ?RECV_TIMEOUT) of
                {ok, <<"+OK\r\n">>} ->
                    inet:setopts(Socket, [{active, once}]),
                    ok;
                Other ->
                    {error, {unexpected_data, Other}}
            end;
        {error, Reason} ->
            {error, Reason}
    end.

%% @doc: Loop until a connection can be established, this includes
%% successfully issuing the auth and select calls. When we have a
%% connection, give the socket to the redis client.
reconnect_loop(Client, #state{reconnect_sleep = ReconnectSleep} = State) ->
    case catch(connect(State)) of
        {ok, #state{socket = Socket, host=Host, port=Port}} ->
            gen_tcp:controlling_process(Socket, Client),
            Client ! {connection_ready, Socket, Host, Port};
        {error, _Reason} ->
            timer:sleep(ReconnectSleep),
            reconnect_loop(Client, State);
        %% Something bad happened when connecting, like Redis might be
        %% loading the dataset and we got something other than 'OK' in
        %% auth or select
        _ ->
            timer:sleep(ReconnectSleep),
            reconnect_loop(Client, State)
    end.

read_database(undefined) ->
    undefined;
read_database(Database) when is_integer(Database) ->
    list_to_binary(integer_to_list(Database)).


%% Handle sentinel "reconnect to new master" message
%% 1. we already connected to new master - ignore
do_sentinel_reconnect(Host, Port, #state{host=Host,port=Port}=State) ->
    {noreply, State};
%% 2. we are waiting for reconnecting already - ignore
do_sentinel_reconnect(_Host, _Port, #state{socket=undefined}=State) ->
    {noreply, State};
%% 3. we are not supposed to reconnect - stop processing
do_sentinel_reconnect(_Host, _Port, #state{reconnect_sleep=no_reconnect}=State) ->
    {stop, sentinel_reconnect, State};
%% 4. we are connected to wrong master - reconnect
do_sentinel_reconnect(Host, Port, State) ->
    {ok, StateNew} = start_reconnect(State#state{host=Host, port=Port}),
    {noreply, StateNew}.

%% @doc Start reconnecting loop, close old connection if present.
-spec start_reconnect(#state{}) -> {ok, #state{}}.
start_reconnect(#state{socket=undefined} = State) ->
    Self = self(),
    spawn(fun() -> reconnect_loop(Self, State) end),

    %% Throw away the socket and the queue, as we will never get a
    %% response to the requests sent on the old socket. The absence of
    %% a socket is used to signal we are "down"
    %% TODO shouldn't we need to send error reply to waiting clients?
    {ok, State#state{queue = queue:new()}};
start_reconnect(#state{socket=Socket} = State) ->
    gen_tcp:close(Socket),
    start_reconnect(State#state{socket=undefined}).<|MERGE_RESOLUTION|>--- conflicted
+++ resolved
@@ -148,23 +148,9 @@
     %% this process to do.
     {stop, normal, State#state{socket = undefined}};
 
-<<<<<<< HEAD
-handle_info({tcp_closed, _Socket}, #state{queue = Queue} = State) ->
-    Self = self(),
-    spawn(fun() -> reconnect_loop(Self, State) end),
-
-    %% tell all of our clients what has happened.
-    reply_all({error, tcp_closed}, Queue),
-
-    %% Throw away the socket and the queue, as we will never get a
-    %% response to the requests sent on the old socket. The absence of
-    %% a socket is used to signal we are "down"
-    {noreply, State#state{socket = undefined, queue = queue:new()}};
-=======
 handle_info({tcp_closed, _Socket}, State) ->
     {ok, StateNew} = start_reconnect(State#state{socket = undefined}),
     {noreply, StateNew};
->>>>>>> 80c2ffd3
 
 %% Redis is ready to accept requests, the given Socket is a socket
 %% already connected and authenticated.
